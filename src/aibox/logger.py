--- conflicted
+++ resolved
@@ -3,7 +3,6 @@
 from pathlib import Path
 
 from rich.logging import RichHandler
-<<<<<<< HEAD
 from aibox.utils import as_path
 import datetime
 
@@ -23,8 +22,6 @@
         out = f"{msg} ({str(datetime.datetime.now() - self.start)} elapsed)"
         self.printer(out)
         self.start = datetime.datetime.now()
-=======
->>>>>>> 80067c30
 
 
 def set_basic_config_rich(format="%(message)s", datefmt="[%X]"):
